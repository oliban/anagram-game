#!/bin/bash

# Build and launch Anagram Game with multi-device configuration
# 
# USAGE:
#   ./build_multi_sim.sh [aws|local] [--clean]
#
# ARGUMENTS:
#   local   - Deploy to iPhone 15 devices with local backend (default)
#   aws     - Deploy to iPhone SE with AWS backend
#   --clean - Force clean build (removes cache, slower but reliable)
#
# EXAMPLES:
#   ./build_multi_sim.sh                    # Local development (iPhone 15s)
#   ./build_multi_sim.sh local              # Local development (iPhone 15s)
#   ./build_multi_sim.sh aws                # AWS production (iPhone SE)
#   ./build_multi_sim.sh local --clean      # Local with clean build
#   ./build_multi_sim.sh aws --clean        # AWS with clean build
#
# DEVICE CONFIGURATION:
# - AWS MODE: iPhone SE for production testing
# - LOCAL MODE: iPhone 15 & iPhone 15 Pro for local development

set -e

# Parse command line arguments
ENV_MODE="LOCAL"  # Default
FORCE_CLEAN="0"

while [[ $# -gt 0 ]]; do
  case $1 in
    aws)
      ENV_MODE="AWS"
      shift
      ;;
    local)
      ENV_MODE="LOCAL" 
      shift
      ;;
    --clean)
      FORCE_CLEAN="1"
      shift
      ;;
    *)
      echo "Unknown argument: $1"
      echo "Usage: $0 [aws|local] [--clean]"
      exit 1
      ;;
  esac
done

# Legacy environment variable support (for backwards compatibility)
if [ "$LOCAL" = "1" ]; then
    ENV_MODE="LOCAL"
fi
if [ "$FORCE_CLEAN" != "1" ] && [ "${FORCE_CLEAN_ENV}" = "1" ]; then
    FORCE_CLEAN="1"
fi

# Configure simulators based on environment
if [ "$ENV_MODE" = "LOCAL" ]; then
    ENV_DESC="local server (parallel development)"
    # Local development uses iPhone 15 devices
    SIM1_UUID="AF307F12-A657-4D6A-8123-240CBBEC5B31"  # iPhone 15
    SIM2_UUID="86355D8A-560E-465D-8FDC-3D037BCA482B"  # iPhone 15 Pro
    SIM1_NAME="iPhone 15"
    SIM2_NAME="iPhone 15 Pro"
    USE_MULTI_SIM=true
else
    ENV_DESC="AWS cloud infrastructure"
    # AWS production uses iPhone SE
    SIM_UUID="046502C7-3D59-43F1-AA2D-EA2ADD0873B9"  # iPhone SE (3rd generation)
    SIM_NAME="iPhone SE (3rd generation)"
    USE_MULTI_SIM=false
fi

if [ "$USE_MULTI_SIM" = true ]; then
    echo "🚀 Building Anagram Game for local development (multi-simulator)..."
    echo "📱 Devices: $SIM1_NAME + $SIM2_NAME"
else
    echo "🚀 Building Anagram Game for AWS production (single simulator)..."
    echo "📱 Device: $SIM_NAME"
fi
echo "🌐 Environment: $ENV_DESC"

# Configuration
APP_NAME="Anagram Game"
SCHEME="Anagram Game"
PROJECT_FILE="Anagram Game.xcodeproj"
DERIVED_DATA_PATH="$HOME/Library/Developer/Xcode/DerivedData"

<<<<<<< HEAD
# Simulator UUIDs (you can customize these)
SIM1_UUID="AF307F12-A657-4D6A-8123-240CBBEC5B31"  # iPhone 15
SIM2_UUID="86355D8A-560E-465D-8FDC-3D037BCA482B"  # iPhone 15 Pro
SIM3_UUID="046502C7-3D59-43F1-AA2D-EA2ADD0873B9"  # iPhone SE (3rd generation)
SIM1_NAME="iPhone 15"
SIM2_NAME="iPhone 15 Pro"
SIM3_NAME="iPhone SE (3rd generation)"

=======
>>>>>>> 51fe0403
# Colors for output
RED='\033[0;31m'
GREEN='\033[0;32m'
YELLOW='\033[1;33m'
BLUE='\033[0;34m'
NC='\033[0m' # No Color

<<<<<<< HEAD
echo -e "${BLUE}📱 Using simulators:${NC}"
echo -e "  1. $SIM1_NAME ($SIM1_UUID)"
echo -e "  2. $SIM2_NAME ($SIM2_UUID)"
echo -e "  3. $SIM3_NAME ($SIM3_UUID)"
=======
echo -e "${BLUE}📱 Using simulator(s):${NC}"
if [ "$USE_MULTI_SIM" = true ]; then
    echo -e "  $SIM1_NAME ($SIM1_UUID)"
    echo -e "  $SIM2_NAME ($SIM2_UUID)"
else
    echo -e "  $SIM_NAME ($SIM_UUID)"
fi
>>>>>>> 51fe0403
echo ""

# Function to boot simulator if not already running
boot_simulator() {
    local uuid=$1
    local name=$2
    
    echo -e "${YELLOW}🔄 Checking simulator: $name${NC}"
    
    # Check if simulator is already booted
    if xcrun simctl list devices | grep -q "$uuid.*Booted"; then
        echo -e "${GREEN}✅ $name is already booted${NC}"
    else
        echo -e "${YELLOW}🚀 Booting $name...${NC}"
        xcrun simctl boot "$uuid"
        
        # Wait for simulator to be ready
        echo -e "${YELLOW}⏳ Waiting for $name to be ready...${NC}"
        sleep 3
        
        # Open Simulator app
        open -a Simulator --args -CurrentDeviceUDID "$uuid"
        sleep 2
    fi
}

# Function to force clean cache (use when builds aren't reflecting code changes)
force_clean_cache() {
    echo -e "${YELLOW}🧹 Force cleaning build cache and simulator data...${NC}"
    
    # Remove derived data
    if [ -d "$DERIVED_DATA_PATH" ]; then
        echo -e "${YELLOW}  • Removing Xcode derived data...${NC}"
        rm -rf "$DERIVED_DATA_PATH"
    fi
    
    # Remove local build directory if it exists
    if [ -d "./build" ]; then
        echo -e "${YELLOW}  • Removing local build directory...${NC}"
        rm -rf "./build"
    fi
    
    echo -e "${GREEN}✅ Cache cleaned${NC}"
}

# Function to build and install app
build_and_install() {
    local uuid=$1
    local name=$2
    
    echo -e "${BLUE}🔨 Building for $name...${NC}"
    
    # Check if we should force clean (set FORCE_CLEAN=1 to enable)
    if [ "$FORCE_CLEAN" = "1" ]; then
        echo -e "${YELLOW}🧹 Force clean enabled - removing existing app first...${NC}"
        xcrun simctl uninstall "$uuid" com.fredrik.anagramgame 2>/dev/null || true
    fi
    
    # Build for simulator
    if [ "$FORCE_CLEAN" = "1" ]; then
        BUILD_ACTION="clean build"
        echo -e "${YELLOW}  • Using clean build (FORCE_CLEAN enabled)${NC}"
    else
        BUILD_ACTION="build"
        echo -e "${BLUE}  • Using incremental build (faster)${NC}"
    fi
    
    # Set environment variable for server selection
    if [ "$ENV_MODE" = "LOCAL" ]; then
        echo -e "${YELLOW}  • Setting USE_LOCAL_SERVER=true for parallel development${NC}"
        export USE_LOCAL_SERVER=true
    else
        echo -e "${BLUE}  • Setting USE_LOCAL_SERVER=false for AWS production${NC}"
        export USE_LOCAL_SERVER=false
    fi
    
    # Pass environment variable to xcodebuild
    USE_LOCAL_SERVER_VALUE="${USE_LOCAL_SERVER:-false}"
    
    xcodebuild -project "$PROJECT_FILE" \
               -scheme "$SCHEME" \
               -destination "platform=iOS Simulator,id=$uuid" \
               -configuration Debug \
               $BUILD_ACTION \
               USE_LOCAL_SERVER="$USE_LOCAL_SERVER_VALUE" \
               -quiet
    
    if [ $? -eq 0 ]; then
        echo -e "${GREEN}✅ Build successful for $name${NC}"
        
        # Find the app bundle
        APP_PATH=$(find "$DERIVED_DATA_PATH" -name "*.app" -path "*/Build/Products/Debug-iphonesimulator/*" | grep -E "(Anagram.Game|Anagram-Game)" | head -1)
        
        if [ -n "$APP_PATH" ]; then
            echo -e "${BLUE}📦 Installing app on $name...${NC}"
            xcrun simctl install "$uuid" "$APP_PATH"
            
            echo -e "${BLUE}🚀 Launching app on $name...${NC}"
            xcrun simctl launch "$uuid" com.fredrik.anagramgame
            
            echo -e "${GREEN}✅ App launched on $name${NC}"
        else
            echo -e "${RED}❌ Could not find app bundle for $name${NC}"
            echo -e "${YELLOW}💡 Troubleshooting: Try running with FORCE_CLEAN=1 ./build_multi_sim.sh${NC}"
        fi
    else
        echo -e "${RED}❌ Build failed for $name${NC}"
        echo -e "${YELLOW}💡 Troubleshooting: Try running with FORCE_CLEAN=1 ./build_multi_sim.sh${NC}"
    fi
}

# Main execution
if [ "$USE_MULTI_SIM" = true ]; then
    echo -e "${BLUE}🎯 Starting multi-simulator build process for local development...${NC}"
else
    echo -e "${BLUE}🎯 Starting single simulator build process for AWS production...${NC}"
fi

# Check for force clean flag
if [ "$FORCE_CLEAN" = "1" ]; then
    force_clean_cache
fi

# Note: Configuration is now embedded in AppConfig struct in NetworkManager.swift
# No need to generate Config.swift as it's not used anymore
echo -e "${BLUE}⚙️ Using embedded configuration (AppConfig in NetworkManager.swift)${NC}"

<<<<<<< HEAD
# Boot all simulators
boot_simulator "$SIM1_UUID" "$SIM1_NAME"
boot_simulator "$SIM2_UUID" "$SIM2_NAME"
boot_simulator "$SIM3_UUID" "$SIM3_NAME"

echo -e "${BLUE}⏳ Waiting for simulators to stabilize...${NC}"
sleep 3

# Build and install on all simulators
build_and_install "$SIM1_UUID" "$SIM1_NAME"
echo ""
build_and_install "$SIM2_UUID" "$SIM2_NAME"
echo ""
build_and_install "$SIM3_UUID" "$SIM3_NAME"
=======
if [ "$USE_MULTI_SIM" = true ]; then
    # Multi-simulator setup for local development
    echo -e "${BLUE}🔄 Booting local development simulators...${NC}"
    boot_simulator "$SIM1_UUID" "$SIM1_NAME" &
    boot_simulator "$SIM2_UUID" "$SIM2_NAME" &
    wait
    
    echo -e "${BLUE}⏳ Waiting for simulators to stabilize...${NC}"
    sleep 5
    
    echo -e "${BLUE}🔨 Building and installing on both simulators...${NC}"
    build_and_install "$SIM1_UUID" "$SIM1_NAME" &
    build_and_install "$SIM2_UUID" "$SIM2_NAME" &
    wait
    
    echo ""
    echo -e "${GREEN}🎉 Multi-simulator setup complete!${NC}"
    echo -e "${YELLOW}📝 Next steps:${NC}"
    echo -e "  1. Both iPhone 15 simulators should have the app installed and running"
    echo -e "  2. App is configured for: $ENV_DESC"
    echo -e "  3. ${YELLOW}Make sure your local server is running on port 3000${NC}"
    echo -e "  4. Register different player names on each simulator"
    echo -e "  5. Test multiplayer functionality between simulators"
else
    # Single simulator setup for AWS production
    boot_simulator "$SIM_UUID" "$SIM_NAME"
    
    echo -e "${BLUE}⏳ Waiting for simulator to stabilize...${NC}"
    sleep 3
    
    build_and_install "$SIM_UUID" "$SIM_NAME"
    
    echo ""
    echo -e "${GREEN}🎉 AWS production simulator setup complete!${NC}"
    echo -e "${YELLOW}📝 Next steps:${NC}"
    echo -e "  1. The iPhone SE simulator should have the app installed and running"
    echo -e "  2. App is configured for: $ENV_DESC"
    echo -e "  3. Register a player name on the simulator"
    echo -e "  4. Test app functionality with AWS infrastructure"
    echo -e "  5. Monitor AWS server logs for connection stability"
fi
>>>>>>> 51fe0403

echo ""
echo -e "${BLUE}💡 Tips and Troubleshooting:${NC}"
echo -e "  • Switch environments: ./build_multi_sim.sh aws  or  ./build_multi_sim.sh local"
echo -e "  • Force clean build: ./build_multi_sim.sh [local|aws] --clean"
echo -e "  • Legacy support: LOCAL=1 ./build_multi_sim.sh still works"
echo -e "  • If app doesn't reflect code changes, try --clean flag"
echo -e "  • If still having cache issues, manually reset simulator: xcrun simctl erase [UUID]"
echo -e "  • For complete reset: shutdown simulator, erase, boot, then rebuild"
echo ""
echo -e "${YELLOW}🔧 Device Configuration:${NC}"
echo -e "  • AWS Production: iPhone SE for final testing"
echo -e "  • Local Development: iPhone 15 + iPhone 15 Pro for parallel testing"
echo -e "  • Both modes support environment-aware networking configuration"<|MERGE_RESOLUTION|>--- conflicted
+++ resolved
@@ -89,17 +89,6 @@
 PROJECT_FILE="Anagram Game.xcodeproj"
 DERIVED_DATA_PATH="$HOME/Library/Developer/Xcode/DerivedData"
 
-<<<<<<< HEAD
-# Simulator UUIDs (you can customize these)
-SIM1_UUID="AF307F12-A657-4D6A-8123-240CBBEC5B31"  # iPhone 15
-SIM2_UUID="86355D8A-560E-465D-8FDC-3D037BCA482B"  # iPhone 15 Pro
-SIM3_UUID="046502C7-3D59-43F1-AA2D-EA2ADD0873B9"  # iPhone SE (3rd generation)
-SIM1_NAME="iPhone 15"
-SIM2_NAME="iPhone 15 Pro"
-SIM3_NAME="iPhone SE (3rd generation)"
-
-=======
->>>>>>> 51fe0403
 # Colors for output
 RED='\033[0;31m'
 GREEN='\033[0;32m'
@@ -107,12 +96,6 @@
 BLUE='\033[0;34m'
 NC='\033[0m' # No Color
 
-<<<<<<< HEAD
-echo -e "${BLUE}📱 Using simulators:${NC}"
-echo -e "  1. $SIM1_NAME ($SIM1_UUID)"
-echo -e "  2. $SIM2_NAME ($SIM2_UUID)"
-echo -e "  3. $SIM3_NAME ($SIM3_UUID)"
-=======
 echo -e "${BLUE}📱 Using simulator(s):${NC}"
 if [ "$USE_MULTI_SIM" = true ]; then
     echo -e "  $SIM1_NAME ($SIM1_UUID)"
@@ -120,7 +103,6 @@
 else
     echo -e "  $SIM_NAME ($SIM_UUID)"
 fi
->>>>>>> 51fe0403
 echo ""
 
 # Function to boot simulator if not already running
@@ -248,22 +230,6 @@
 # No need to generate Config.swift as it's not used anymore
 echo -e "${BLUE}⚙️ Using embedded configuration (AppConfig in NetworkManager.swift)${NC}"
 
-<<<<<<< HEAD
-# Boot all simulators
-boot_simulator "$SIM1_UUID" "$SIM1_NAME"
-boot_simulator "$SIM2_UUID" "$SIM2_NAME"
-boot_simulator "$SIM3_UUID" "$SIM3_NAME"
-
-echo -e "${BLUE}⏳ Waiting for simulators to stabilize...${NC}"
-sleep 3
-
-# Build and install on all simulators
-build_and_install "$SIM1_UUID" "$SIM1_NAME"
-echo ""
-build_and_install "$SIM2_UUID" "$SIM2_NAME"
-echo ""
-build_and_install "$SIM3_UUID" "$SIM3_NAME"
-=======
 if [ "$USE_MULTI_SIM" = true ]; then
     # Multi-simulator setup for local development
     echo -e "${BLUE}🔄 Booting local development simulators...${NC}"
@@ -305,7 +271,6 @@
     echo -e "  4. Test app functionality with AWS infrastructure"
     echo -e "  5. Monitor AWS server logs for connection stability"
 fi
->>>>>>> 51fe0403
 
 echo ""
 echo -e "${BLUE}💡 Tips and Troubleshooting:${NC}"
